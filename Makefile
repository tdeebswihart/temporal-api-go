--- conflicted
+++ resolved
@@ -24,12 +24,8 @@
 PINNED_DEPENDENCIES := \
 
 PROTO_ROOT := proto/api
-<<<<<<< HEAD
 HELPER_FILES = $(shell find ./cmd/protoc-gen-go-helpers)
-PROTO_FILES = $(shell find $(PROTO_ROOT) -name "*.proto" -not -path "$(PROTO_ROOT)/google/*")
-=======
-PROTO_FILES = $(shell find $(PROTO_ROOT)/temporal $(PROTO_ROOT)/dependencies -name "*.proto")
->>>>>>> 224b1969
+PROTO_FILES = $(shell find $(PROTO_ROOT)/temporal -name "*.proto")
 PROTO_DIRS = $(sort $(dir $(PROTO_FILES)))
 PROTO_ENUMS := $(shell grep -R '^enum ' $(PROTO_ROOT) | cut -d ' ' -f2)
 PROTO_OUT := .
@@ -149,4 +145,4 @@
 clean:
 	printf $(COLOR) "Deleting generated go files..."
 	# Delete all directories with *.pb.go and *.mock.go files from $(PROTO_OUT)
-	find . \( -name "*.pb.go" -o -name "*.mock.go" -o -name "*.go-helpers.go" \) | xargs -I{} dirname {} | sort -u | xargs rm -rf+	find $(PROTO_OUT) \( -name "*.pb.go" -o -name "*.mock.go" -o -name "*.go-helpers.go" \) | xargs -I{} dirname {} | sort -u | xargs rm -rf